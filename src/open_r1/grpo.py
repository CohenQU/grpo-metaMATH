--- conflicted
+++ resolved
@@ -12,13 +12,11 @@
 # See the License for the specific language governing permissions and
 # limitations under the License.
 
-<<<<<<< HEAD
-=======
+
 import logging
 import os
 import re
 import sys
->>>>>>> 138df0ca
 from dataclasses import dataclass, field
 from typing import Optional
 
@@ -26,13 +24,11 @@
 import torch
 import transformers
 from datasets import load_dataset
-<<<<<<< HEAD
 from transformers import AutoTokenizer
 
 from math_equivalence import evaluate_answer
 from src.chat_templates import LLAMA_3_TEMPLATE
-from trl import GRPOConfig, GRPOTrainer, ModelConfig, ScriptArguments, TrlParser, get_peft_config
-=======
+
 from transformers import set_seed
 from transformers.trainer_utils import get_last_checkpoint
 
@@ -42,9 +38,7 @@
 from open_r1.utils.callbacks import get_callbacks
 from trl import GRPOTrainer, ModelConfig, ScriptArguments, TrlParser, get_peft_config
 
-
 logger = logging.getLogger(__name__)
->>>>>>> 138df0ca
 
 
 @dataclass
@@ -149,7 +143,7 @@
 
 
 def main(script_args, training_args, model_args):
-<<<<<<< HEAD
+
     print(script_args.reward_funcs)
     tokenizer = AutoTokenizer.from_pretrained(
         model_args.model_name_or_path,
@@ -175,7 +169,7 @@
             print("Reward specification is wrong")
             exit()
         reward_funcs.append(reward_func)
-=======
+
     # Set seed for reproducibility
     set_seed(training_args.seed)
 
@@ -209,14 +203,12 @@
         last_checkpoint = get_last_checkpoint(training_args.output_dir)
     if last_checkpoint is not None and training_args.resume_from_checkpoint is None:
         logger.info(f"Checkpoint detected, resuming training at {last_checkpoint=}.")
->>>>>>> 138df0ca
 
     # Load the dataset
     dataset = load_dataset(script_args.dataset_name)
     if script_args.dataset_start is not None and script_args.dataset_end is not None:
         dataset["train"] = dataset["train"].select(range(script_args.dataset_start, script_args.dataset_end))
 
-<<<<<<< HEAD
     def process_dataset(example):
         messages = example["messages"]
         messages[-1]["content"] += "\nWait, this seems off. Let's try something else.\nStep"
@@ -227,24 +219,24 @@
         return {"prompt": text, "ground_truth": example["ground_truth"], "current_reward": example["current_reward"]}
 
     processed_dataset = dataset.map(process_dataset, remove_columns=["messages"])
-=======
-    # Get reward functions
-    reward_funcs = [reward_funcs_registry[func] for func in script_args.reward_funcs]
-
-    # Format into conversation
-    def make_conversation(example):
-        return {
-            "prompt": [
-                {"role": "system", "content": SYSTEM_PROMPT},
-                {"role": "user", "content": example["problem"]},
-            ],
-        }
-
-    dataset = dataset.map(make_conversation)
-    for split in dataset:
-        if "messages" in dataset[split].column_names:
-            dataset[split] = dataset[split].remove_columns("messages")
->>>>>>> 138df0ca
+
+    # # Get reward functions
+    # reward_funcs = [reward_funcs_registry[func] for func in script_args.reward_funcs]
+
+    # # Format into conversation
+    # def make_conversation(example):
+    #     return {
+    #         "prompt": [
+    #             {"role": "system", "content": SYSTEM_PROMPT},
+    #             {"role": "user", "content": example["problem"]},
+    #         ],
+    #     }
+
+    # dataset = dataset.map(make_conversation)
+    # for split in dataset:
+    #     if "messages" in dataset[split].column_names:
+    #         dataset[split] = dataset[split].remove_columns("messages")
+
 
     logger.info("*** Initializing model kwargs ***")
     torch_dtype = (
