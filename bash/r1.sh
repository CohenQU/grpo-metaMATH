task=Llama-3.2-3B-Instruct_backtrack_suffix_demo
data=hf-cmu-collab/metaMATH-Llama-3.1-8B-Instruct-GRPO
model=hf-cmu-collab/Llama-3.2-3B-Instruct_backtrack_suffix_iteration1
epoch=1
folder=backtrack-rl

alphas=(
    0 
    0.2
    0.4
    0.8
    1.6
)

final_reward_weights=(
    "zero"
    "uniform"
    "tts"
    "ttf"
)

for alpha in "${alphas[@]}"; do
    for weight in "${final_reward_weights[@]}"; do
<<<<<<< HEAD
        accelerate launch --config_file configs/zero3.yaml src/open_r1/grpo.py \
=======
        task=Llama-3.2-3B-Instruct_backtrack_grpo_${alpha}_${weight}
        accelerate launch --config_file grpo-metaMATH/configs/zero3.yaml grpo-metaMATH/src/open_r1/grpo.py \
>>>>>>> e3b5e2ea
            --model_name_or_path ${model} \
            --dataset_name ${data} \
            --dataset_start 0 \
            --dataset_end 20000 \
            --reward_funcs "final" "info_gain" \
            --alpha ${alpha} \
            --final_reward_weight ${weight} \
            --learning_rate 1.0e-6 \
            --lr_scheduler_type cosine \
            --warmup_ratio 0.1 \
            --weight_decay 0.01 \
            --num_train_epochs ${epoch} \
            --per_device_train_batch_size 1 \
            --gradient_accumulation_steps 32 \
            --max_prompt_length 1500 \
            --max_completion_length 1024 \
            --num_generations 8 \
            --use_vllm True \
            --vllm_gpu_memory_utilization 0.8 \
            --temperature 0.9 \
            --logging_steps 1 \
            --eval_strategy no \
            --save_strategy "steps" \
            --save_steps 20 \
            --save_total_limit 8 \
            --output_dir data/${folder}/${task}_tmp \
            --report_to wandb \
            --bf16
    done
done

# --eval_strategy steps \
# --eval_steps 1 \<|MERGE_RESOLUTION|>--- conflicted
+++ resolved
@@ -21,12 +21,8 @@
 
 for alpha in "${alphas[@]}"; do
     for weight in "${final_reward_weights[@]}"; do
-<<<<<<< HEAD
+        task=Llama-3.2-3B-Instruct_backtrack_grpo_${alpha}_${weight}
         accelerate launch --config_file configs/zero3.yaml src/open_r1/grpo.py \
-=======
-        task=Llama-3.2-3B-Instruct_backtrack_grpo_${alpha}_${weight}
-        accelerate launch --config_file grpo-metaMATH/configs/zero3.yaml grpo-metaMATH/src/open_r1/grpo.py \
->>>>>>> e3b5e2ea
             --model_name_or_path ${model} \
             --dataset_name ${data} \
             --dataset_start 0 \
