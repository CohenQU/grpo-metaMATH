--- conflicted
+++ resolved
@@ -173,12 +173,9 @@
 # Temp folders
 data/
 wandb/
-<<<<<<< HEAD
 bash/
 src/open_r1/grpo_full.py
 src/create_dataset.py
-=======
 logs/
 eval_results/
-results/
->>>>>>> 138df0ca
+results/